#include "jvm.h"
#include "utf8.h"
#include "instructions.h"
#include "opcodes.h"

#include "memoryinspect.h"
#include <string.h>

/*
* initializes JVM by pointing status to ok, the frame stack without frames and no classes loaded
*/
void initJVM(JavaVirtualMachine* jvm)
{
    jvm->status = JVM_STATUS_OK;
    jvm->frames = NULL;
    jvm->classes = NULL;
}

void deinitJVM(JavaVirtualMachine* jvm)
{
    freeFrameStack(&jvm->frames);

    LoadedClasses* classnode = jvm->classes;
    LoadedClasses* tmp;

    while (classnode)
    {
        tmp = classnode;
        classnode = classnode->next;
        closeClassFile(tmp->jc);
        free(tmp->jc);

        if (tmp->staticFieldsData)
            free(tmp->staticFieldsData);

        free(tmp);
    }

    jvm->classes = NULL;
}

<<<<<<< HEAD
/*
* this function checks if there are loaded classes in JVM, updates the JVM status. Get the class at the top of the stack of loaded classes. 
* Normally, only one class is loaded and then this function is called, so that one and only class will be the entry point. The method must 
* be main. And then, the method is runed following the frame stack.
*/
void executeJVM(JavaVirtualMachine* jvm)
=======
void executeJVM(JavaVirtualMachine* jvm, JavaClass* mainClass)
>>>>>>> 2aa558ee
{
    if (!mainClass)
    {
        if (!jvm->classes || !jvm->classes->jc)
        {
            jvm->status = JVM_STATUS_NO_CLASS_LOADED;
            return;
        }

        mainClass = jvm->classes->jc;
    }

    method_info* method = getMethodMatching(mainClass, "main", "([Ljava/lang/String;)V", ACC_STATIC);

    if (!method)
    {
        jvm->status = JVM_STATUS_MAIN_METHOD_NOT_FOUND;
        return;
    }

    if (!runMethod(jvm, mainClass, method, 0))
        return;
}

/*
* first, verifies that the class has already been loaded, if so, returns, otherwise, open class file and loads its content through 
* openClassFile function, checks if the class is a superClass or interface. If it was readed and resolved like classes with success,
* adds the class to loaded classes by JVM. The first method must be matching to <clinit>.
*/
uint8_t resolveClass(JavaVirtualMachine* jvm, const uint8_t* className_utf8_bytes, int32_t utf8_len, LoadedClasses** outClass)
{
    JavaClass* jc;
    cp_info* cpi;
    char path[1024];
    uint8_t success = 1;
    uint16_t u16;

    LoadedClasses* loadedClass = isClassLoaded(jvm, className_utf8_bytes, utf8_len);

    if (loadedClass)
    {
        if (outClass)
            *outClass = loadedClass;

        return 1;
    }

#ifdef DEBUG
    printf("debug resolveClass %.*s\n", utf8_len, className_utf8_bytes);
#endif // DEBUG

    snprintf(path, sizeof(path), "%.*s.class", utf8_len, className_utf8_bytes);

    jc = (JavaClass*)malloc(sizeof(JavaClass));
    openClassFile(jc, path);

    if (jc->status != CLASS_STATUS_OK)
    {

#ifdef DEBUG
    printf("   class '%.*s' loading failed\n", utf8_len, className_utf8_bytes);
    printf("   status: %s\n", decodeJavaClassStatus(jc->status));
#endif // DEBUG

        success = 0;
    }
    else
    {
        if (jc->superClass)
        {
            cpi = jc->constantPool + jc->superClass - 1;
            cpi = jc->constantPool + cpi->Class.name_index - 1;
            success = resolveClass(jvm, cpi->Utf8.bytes, cpi->Utf8.length, NULL);
        }

        for (u16 = 0; success && u16 < jc->interfaceCount; u16++)
        {
            cpi = jc->constantPool + jc->interfaces[u16] - 1;
            cpi = jc->constantPool + cpi->Class.name_index - 1;
            success = resolveClass(jvm, cpi->Utf8.bytes, cpi->Utf8.length, NULL);
        }
    }

    if (success)
    {

#ifdef DEBUG
    printf("   class file '%s' loaded\n", path);
#endif // DEBUG

        loadedClass = addClassToLoadedClasses(jvm, jc);

        method_info* clinit = getMethodMatching(jc, "<clinit>", "()V", ACC_STATIC);

        if (clinit)
        {
            if (!runMethod(jvm, jc, clinit, 0))
                success = 0;
        }

        if (outClass)
            *outClass = loadedClass;
    }
    else
    {
        jvm->status = JVM_STATUS_CLASS_RESOLUTION_FAILED;
        closeClassFile(jc);
        free(jc);
    }

    return success;
}

uint8_t resolveMethod(JavaVirtualMachine* jvm, JavaClass* jc, cp_info* cp_method, LoadedClasses** outClass)
{
#ifdef DEBUG
    {
        char debugbuffer[256];
        uint32_t length = 0;
        cp_info* debugcpi = jc->constantPool + cp_method->Methodref.class_index - 1;
        debugcpi = jc->constantPool + debugcpi->Class.name_index - 1;
        length += snprintf(debugbuffer + length, sizeof(debugbuffer) - length, "%.*s.", debugcpi->Utf8.length, debugcpi->Utf8.bytes);
        debugcpi = jc->constantPool + cp_method->Methodref.name_and_type_index - 1;
        debugcpi = jc->constantPool + debugcpi->NameAndType.name_index - 1;
        length += snprintf(debugbuffer + length, sizeof(debugbuffer) - length, "%.*s:", debugcpi->Utf8.length, debugcpi->Utf8.bytes);
        debugcpi = jc->constantPool + cp_method->Methodref.name_and_type_index - 1;
        debugcpi = jc->constantPool + debugcpi->NameAndType.descriptor_index - 1;
        length += snprintf(debugbuffer + length, sizeof(debugbuffer) - length, "%.*s", debugcpi->Utf8.length, debugcpi->Utf8.bytes);
        printf("debug resolveMethod %s\n", debugbuffer);
    }
#endif // DEBUG

    cp_info* cpi;

    cpi = jc->constantPool + cp_method->Methodref.class_index - 1;
    cpi = jc->constantPool + cpi->Class.name_index - 1;

    // Resolve the class the method belongs to
    if (!resolveClass(jvm, cpi->Utf8.bytes, cpi->Utf8.length, outClass))
        return 0;

    // Get method descriptor
    cpi = jc->constantPool + cp_method->Methodref.name_and_type_index - 1;
    cpi = jc->constantPool + cpi->NameAndType.descriptor_index - 1;

    uint8_t* descriptor_bytes = cpi->Utf8.bytes;
    int32_t descriptor_len = cpi->Utf8.length;
    int32_t length;

    while (descriptor_len > 0)
    {
        // We increment our descriptor here. This will make the first
        // character to be lost, but the first character in a method
        // descriptor is a parenthesis, so it doesn't matter.
        descriptor_bytes++;
        descriptor_len--;

        switch(*descriptor_bytes)
        {
            // if the method has a class as parameter or as return type,
            // that class must be resolved
            case 'L':

                length = -1;

                do {
                    descriptor_bytes++;
                    descriptor_len--;
                    length++;
                } while (*descriptor_bytes != ';');

                if (!resolveClass(jvm, descriptor_bytes - length, length, NULL))
                    return 0;

                break;

            default:
                break;
        }
    }

    return 1;
}

uint8_t resolveField(JavaVirtualMachine* jvm, JavaClass* jc, cp_info* cp_field, LoadedClasses** outClass)
{

#ifdef DEBUG
    {
        char debugbuffer[256];
        uint32_t length = 0;
        cp_info* debugcpi = jc->constantPool + cp_field->Fieldref.class_index - 1;
        debugcpi = jc->constantPool + debugcpi->Class.name_index - 1;
        length += snprintf(debugbuffer + length, sizeof(debugbuffer) - length, "%.*s.", debugcpi->Utf8.length, debugcpi->Utf8.bytes);
        debugcpi = jc->constantPool + cp_field->Fieldref.name_and_type_index - 1;
        debugcpi = jc->constantPool + debugcpi->NameAndType.name_index - 1;
        length += snprintf(debugbuffer + length, sizeof(debugbuffer) - length, "%.*s:", debugcpi->Utf8.length, debugcpi->Utf8.bytes);
        debugcpi = jc->constantPool + cp_field->Fieldref.name_and_type_index - 1;
        debugcpi = jc->constantPool + debugcpi->NameAndType.descriptor_index - 1;
        length += snprintf(debugbuffer + length, sizeof(debugbuffer) - length, "%.*s", debugcpi->Utf8.length, debugcpi->Utf8.bytes);
        printf("debug resolveField %s\n", debugbuffer);
    }
#endif // DEBUG

    cp_info* cpi;

    cpi = jc->constantPool + cp_field->Fieldref.class_index - 1;
    cpi = jc->constantPool + cpi->Class.name_index - 1;

    // Resolve the class the field belongs to
    if (!resolveClass(jvm, cpi->Utf8.bytes, cpi->Utf8.length, outClass))
        return 0;

    // Get field descriptor
    cpi = jc->constantPool + cp_field->Fieldref.name_and_type_index - 1;
    cpi = jc->constantPool + cpi->NameAndType.descriptor_index - 1;

    uint8_t* descriptor_bytes = cpi->Utf8.bytes;
    int32_t descriptor_len = cpi->Utf8.length;

    // Skip '[' characters, in case this field is an array
    while (*descriptor_bytes == '[')
    {
        descriptor_bytes++;
        descriptor_len--;
    }

    // If the type of this field is a class, then that
    // class must also be resolved
    if (*descriptor_bytes == 'L')
    {
        if (!resolveClass(jvm, descriptor_bytes + 1, descriptor_len - 2, NULL))
            return 0;
    }

    return 1;
}

<<<<<<< HEAD
/*
* Check if there are frames in the JVM stack frames, if yes, it is considered the caller frame.
* A frame is created (newFrame) with arguments and parameters of the current method. Pushes this 
* frame on stack frame, identifies the opcode function and run it.  If everything happened rightly,
* popFrame and freeFrame, updating the JVM status.
*/
uint8_t runMethod(JavaVirtualMachine* jvm, JavaClass* jc, method_info* method)
=======
uint8_t runMethod(JavaVirtualMachine* jvm, JavaClass* jc, method_info* method, uint8_t numberOfParameters)
>>>>>>> 2aa558ee
{
#ifdef DEBUG
    {
        cp_info* debug_cpi = jc->constantPool + method->name_index - 1;
        printf("debug runMethod %.*s, params: %u", debug_cpi->Utf8.length, debug_cpi->Utf8.bytes, numberOfParameters);
    }
#endif // DEBUG

    Frame* callerFrame = jvm->frames ? jvm->frames->frame : NULL;
    Frame* frame = newFrame(jc, method);

#ifdef DEBUG
    printf(", code len: %u\n", frame->code_length);
#endif // DEBUG

    if (!frame || !pushFrame(&jvm->frames, frame))
    {
        jvm->status = JVM_STATUS_OUT_OF_MEMORY;
        return 0;
    }

    uint8_t parameterIndex;
    int32_t parameter;

    for (parameterIndex = 0; parameterIndex < numberOfParameters; parameterIndex++)
    {
        popOperand(&callerFrame->operands, &parameter, NULL);
        frame->localVariables[parameterIndex] = parameter;
    }

    InstructionFunction function;

    while (frame->pc < frame->code_length)
    {

        uint8_t opcode = *(frame->code + frame->pc++);
        function = fetchOpcodeFunction(opcode);

#ifdef DEBUG
        printf("   instruction '%s' at offset %u\n", getOpcodeMnemonic(opcode), frame->pc - 1);
#endif // DEBUG

        if (function == NULL)
        {

#ifdef DEBUG
        printf("   unknown instruction '%s'\n", getOpcodeMnemonic(opcode));
#endif // DEBUG

            jvm->status = JVM_STATUS_UNKNOWN_INSTRUCTION;
            break;
        }
        else if (!function(jvm, frame))
        {
            return 0;
        }
    }

    if (frame->returnCount > 0 && callerFrame)
    {
        // TODO: move return values from one frame to another
    }

    popFrame(&jvm->frames, NULL);
    freeFrame(frame);
    return jvm->status == JVM_STATUS_OK;
}

LoadedClasses* addClassToLoadedClasses(JavaVirtualMachine* jvm, JavaClass* jc)
{
    LoadedClasses* node = (LoadedClasses*)malloc(sizeof(LoadedClasses));

    if (node)
    {
        node->jc = jc;
        node->staticFieldsData = (int32_t*)malloc(sizeof(int32_t) * jc->staticFieldCount);
        node->next = jvm->classes;
        jvm->classes = node;
    }

    return node;
}

LoadedClasses* isClassLoaded(JavaVirtualMachine* jvm, const uint8_t* utf8_bytes, int32_t utf8_len)
{
    LoadedClasses* classes = jvm->classes;
    JavaClass* jc;
    cp_info* cpi;

    while (classes)
    {
        jc = classes->jc;
        cpi = jc->constantPool + jc->thisClass - 1;
        cpi = jc->constantPool + cpi->Class.name_index - 1;

        if (cmp_UTF8(cpi->Utf8.bytes, cpi->Utf8.length, utf8_bytes, utf8_len))
            return classes;

        classes = classes->next;
    }

    return NULL;
}<|MERGE_RESOLUTION|>--- conflicted
+++ resolved
@@ -39,16 +39,13 @@
     jvm->classes = NULL;
 }
 
-<<<<<<< HEAD
+
 /*
 * this function checks if there are loaded classes in JVM, updates the JVM status. Get the class at the top of the stack of loaded classes. 
 * Normally, only one class is loaded and then this function is called, so that one and only class will be the entry point. The method must 
 * be main. And then, the method is runed following the frame stack.
 */
-void executeJVM(JavaVirtualMachine* jvm)
-=======
 void executeJVM(JavaVirtualMachine* jvm, JavaClass* mainClass)
->>>>>>> 2aa558ee
 {
     if (!mainClass)
     {
@@ -287,17 +284,13 @@
     return 1;
 }
 
-<<<<<<< HEAD
 /*
 * Check if there are frames in the JVM stack frames, if yes, it is considered the caller frame.
 * A frame is created (newFrame) with arguments and parameters of the current method. Pushes this 
 * frame on stack frame, identifies the opcode function and run it.  If everything happened rightly,
 * popFrame and freeFrame, updating the JVM status.
 */
-uint8_t runMethod(JavaVirtualMachine* jvm, JavaClass* jc, method_info* method)
-=======
 uint8_t runMethod(JavaVirtualMachine* jvm, JavaClass* jc, method_info* method, uint8_t numberOfParameters)
->>>>>>> 2aa558ee
 {
 #ifdef DEBUG
     {
